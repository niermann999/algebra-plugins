--- conflicted
+++ resolved
@@ -11,14 +11,10 @@
 #include "algebra/coordinates/coordinate_base.hpp"
 #include "algebra/qualifiers.hpp"
 
-<<<<<<< HEAD
 // System include(s).
 #include <cmath>
 
-namespace algebra {
-=======
 namespace algebra::common {
->>>>>>> 404acac1
 
 template <typename transform3_t>
 struct polar2 : public coordinate_base<transform3_t> {
